--- conflicted
+++ resolved
@@ -19,19 +19,13 @@
     assert pipe.count('+step +proj') == 1
     assert pipe.count('+step +inv +proj') == 1
     assert pipe.count('gtx') == 2
-<<<<<<< HEAD
-    transformer = Transformer.from_pipeline(pipe)
-    result = transformer.transform(xx=-124.853, yy=41.227, zz=0)
-    assert result == approx((-124.853, 41.227000000000004, 30.86302107201744), abs = 0.00001)
-=======
-
     # can't specify a region like this in a test, it limits your test to a specific version of vdatum where that region
     #   exists, and is in the same state as your current version
 
     # transformer = Transformer.from_pipeline(pipe)
     # result = transformer.transform(xx=-124.853, yy=41.227, zz=0)
     # assert result == (-124.853, 41.227000000000004, 30.86302107201744)
->>>>>>> f340e7d9
+
 
 
 def test_get_regional_pipeline_tss_nad83():
@@ -39,19 +33,13 @@
     assert pipe.count('+step +inv +proj') == 1
     assert pipe.count('+step +proj') == 1
     assert pipe.count('gtx') == 2
-<<<<<<< HEAD
-    transformer = Transformer.from_pipeline(pipe)
-    result = transformer.transform(xx=-124.853, yy=41.227, zz=0)
-    assert result == approx((-124.853, 41.227000000000004, -30.86302107201744), abs = 0.00001)
-=======
-
     # can't specify a region like this in a test, it limits your test to a specific version of vdatum where that region
     #   exists, and is in the same state as your current version
 
     # transformer = Transformer.from_pipeline(pipe)
     # result = transformer.transform(xx=-124.853, yy=41.227, zz=0)
     # assert result == (-124.853, 41.227000000000004, -30.86302107201744)
->>>>>>> f340e7d9
+
 
 
 def test_get_regional_pipeline_mllw():
@@ -60,19 +48,13 @@
     assert pipe.count('+step +inv +proj') == 1
     assert pipe.count('gtx') == 3
     assert pipe.count('mllw') == 1
-<<<<<<< HEAD
-    transformer = Transformer.from_pipeline(pipe)
-    result = transformer.transform(xx=-124.853, yy=41.227, zz=0)
-    assert result == approx((-124.853, 41.227000000000004, 31.97132104264427), abs = 0.00001)
-=======
-
     # can't specify a region like this in a test, it limits your test to a specific version of vdatum where that region
     #   exists, and is in the same state as your current version
 
     # transformer = Transformer.from_pipeline(pipe)
     # result = transformer.transform(xx=-124.853, yy=41.227, zz=0)
     # assert result == (-124.853, 41.227000000000004, 31.97132104264427)
->>>>>>> f340e7d9
+
 
 
 def test_get_regional_pipeline_mhw():
@@ -81,19 +63,13 @@
     assert pipe.count('+step +inv +proj') == 1
     assert pipe.count('gtx') == 3
     assert pipe.count('mhw') == 1
-<<<<<<< HEAD
-    transformer = Transformer.from_pipeline(pipe)
-    result = transformer.transform(xx=-124.853, yy=41.227, zz=0)
-    assert result == approx((-124.853, 41.227000000000004, 30.11322104560066), abs = 0.00001)
-=======
-
     # can't specify a region like this in a test, it limits your test to a specific version of vdatum where that region
     #   exists, and is in the same state as your current version
 
     # transformer = Transformer.from_pipeline(pipe)
     # result = transformer.transform(xx=-124.853, yy=41.227, zz=0)
     # assert result == (-124.853, 41.227000000000004, 30.11322104560066)
->>>>>>> f340e7d9
+
 
 
 def test_get_regional_pipeline_null():
