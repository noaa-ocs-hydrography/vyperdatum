from time import perf_counter
import os
import numpy as np
from typing import Union
from osgeo import gdal
from pyproj import Transformer, CRS
from pyproj.exceptions import CRSError


from vyperdatum.core import VyperCore
from vyperdatum.vypercrs import get_transformation_pipeline


class VyperRaster(VyperCore):
    """
    Using VyperCore, read from a raster and perform a vertical transformation of the data to a vdatum supported
    vertical datum CRS, optionally writing to geotiff.
    """

    def __init__(self, input_file: str = None, vdatum_directory: str = None,
                 logfile: str = None, silent: bool = False):
        super().__init__(vdatum_directory, logfile, silent)
        self.input_file = input_file
        self.input_wkt = None
        self.geotransform = None

        self.resolution_x = None
        self.resolution_y = None
        self.width = None
        self.height = None

        self.layers = []
        self.layernames = []
        self.nodatavalue = []

        self.raster_vdatum_sep = None
        self.raster_vdatum_uncertainty = None
        self.raster_vdatum_region_index = None

        self.output_geotransform = None

        if input_file:
            self.initialize()

    @property
    def is_covered(self):
        """
        Data is completely covered by the found VDatum regions

        Returns
        -------
        bool
            Returns true if data is completely covered by VDatum
        """

        if self.raster_vdatum_sep is None:
            self.log_error('No separation grid found, make sure you run get_datum_sep first', ValueError)
        return np.count_nonzero(np.isnan(self.raster_vdatum_sep)) == 0

    def initialize(self, input_file: str = None):
        """
        Get all the data we need from the input raster.  This is run automatically on instancing this class, if an input
        file is provided then.  Otherwise, use this method and provide a gdal supported file to initialize.

        Parameters
        ----------
        input_file
            file path to a gdal supported raster file
        """

        if input_file:  # can re-initialize by passing in a new file here
            self.input_file = input_file

        ofile = gdal.Open(self.input_file)
        if not ofile:
            self.log_error(f'Unable to open {self.input_file} with gdal', ValueError)

        self.log_info(f'Operating on {self.input_file}')
        self.layers = [ofile.GetRasterBand(i + 1).ReadAsArray() for i in range(ofile.RasterCount)]
        self.nodatavalue = [ofile.GetRasterBand(i + 1).GetNoDataValue() for i in range(ofile.RasterCount)]
        self.layernames = [ofile.GetRasterBand(i + 1).GetDescription() for i in range(ofile.RasterCount)]

        # readasarray doesn't seem to handle gdal nodatavalue NaN
        for lyr, ndv in zip(self.layers, self.nodatavalue):
            lyr[lyr == ndv] = np.nan

        # geotransform in this format [x origin, x pixel size, x rotation, y origin, y rotation, -y pixel size]
        self.geotransform = ofile.GetGeoTransform()
        min_x, self.resolution_x, _, max_y, _, self.resolution_y = self.geotransform
        self.width, self.height = ofile.RasterXSize, ofile.RasterYSize
        max_x = min_x + self.width * self.resolution_x
        min_y = max_y + self.height * self.resolution_y
        self.resolution_y = abs(self.resolution_y)  # store this as positive for future use

        input_crs = ofile.GetSpatialRef()
        self.input_wkt = input_crs.ExportToWkt()
        self.set_input_datum(self.input_wkt, extents = (min_x, min_y, max_x, max_y))
        ofile = None

    def _get_elevation_layer_index(self):
        """
        Find the elevation layer index

        Returns
        -------
        int
            integer index in self.layernames for the elevation layer, -1 if it does not exist
        """
        check_layer_names = [lname.lower() for lname in self.layernames]
        if 'depth' in check_layer_names:
            depth_idx = check_layer_names.index('depth')
        elif 'elevation' in check_layer_names:
            depth_idx = check_layer_names.index('elevation')
        else:
            depth_idx = -1
            self.log_warning(f'Unable to find depth or elevation layer by name, layers={check_layer_names}')
        return depth_idx

    def _get_uncertainty_layer_index(self):
        """
        Find the uncertainty layer index

        Returns
        -------
        int
            integer index in self.layernames for the uncertainty layer, -1 if it does not exist
        """
        check_layer_names = [lname.lower() for lname in self.layernames]
        if 'uncertainty' in check_layer_names:
            unc_idx = check_layer_names.index('uncertainty')
        elif 'vertical uncertainty' in check_layer_names:
            unc_idx = check_layer_names.index('vertical uncertainty')
        else:
            unc_idx = -1
            self.log_warning(f'Unable to find uncertainty or vertical uncertainty layer by name, layers={check_layer_names}')
        return unc_idx

    def _get_contributor_layer_index(self):
        """
        Find the contributor layer index

        Returns
        -------
        int
            integer index in self.layernames for the contributor layer, -1 if it does not exist
        """
        check_layer_names = [lname.lower() for lname in self.layernames]
        if 'contributor' in check_layer_names:
            cont_idx = check_layer_names.index('contributor')
        else:
            cont_idx = -1
            self.log_warning(f'Unable to find contributor layer by name, layers={check_layer_names}')
        return cont_idx

    def get_datum_sep(self):
        """
        Build a datum separation using the VDatum regions and compound input and output
        datum definitions described in this object as attributes.  The coordinate
        reference systems (vypercrs.VyperPipelineCRS objects) must be valid for this
        process to commence.
        
        The datum separation, datum uncertainty, and region index corrisponding to the
        object region list are stored as object attributes.
        
        Raises
        ------
        ValueError
            If there are no regions in the object or the in_crs or out_crs objects are
            not valid.

        Returns
        -------
        None.

<<<<<<< HEAD
=======
    def get_datum_sep(self, sampling_distance: float, include_region_index: bool = False):
        """
        Use the provided raster and pipeline to get the separation over the raster area.

        Parameters
        ----------
        sampling_distance
            interval in meters that you want to sample the raster coordinates to get the sep value
        include_region_index
            if True, will return the integer index of the region used for each point
>>>>>>> 27c35bd9
        """

        if self.regions is None:
            self.log_error('Initialization must have failed, re-initialize with a new gdal supported file', ValueError)
        if not self.in_crs.is_valid:
            self.log_error('Input datum must be valid before performing datum transformation operations.', ValueError)
        if not self.out_crs.is_valid:
            self.log_error('Output datum must be valid before performing datum transformation operations.', ValueError)
        if self.in_crs.horizontal.to_wkt() != self.out_crs.horizontal.to_wkt():
            self.log_error('Horizontal datum transformation operations for rasters are not yet supported.', NotImplementedError)

<<<<<<< HEAD
        self.pipelines = []
        self.regional_seps = []
        self.regional_uncertainties = []
        valid_counts = []
        valid_idx = []
        for region in self.regions:
            if region not in self.vdatum.regions:
                self.log_error('Region {region} not found in VDatum.', ValueError)
            # get the pipeline
            regional_sep = None
            pipeline = get_transformation_pipeline(self.in_crs, self.out_crs, region, self.is_alaska)
            self.pipelines.append(pipeline)
            # get each layer for for the pipeline and add to the stack
            for cmd in pipeline.split(' +step '):
                if cmd.find('vgridshift') >= 0:
                    inv = False
                    cmd_parts = cmd.split()
                    for part in cmd_parts:
                        if part == '+inv':
                            inv = True
                        elif part.startswith('grids='):
                            junk, grid_file = part.split('=')
                            grid_path = os.path.join(self.vdatum.vdatum_path, grid_file)
                    # transform, crop and resample the source grid
                    epsg = self.out_crs.horizontal.to_epsg()
                    ds = gdal.Warp('', grid_path, format = 'MEM', dstSRS = f'EPSG:{epsg}', 
                                   xRes = self.resolution_x, yRes = self.resolution_y, 
                                   outputBounds = [self.min_x, self.min_y, self.max_x, self.max_y])
                    band = ds.GetRasterBand(1)
                    array = band.ReadAsArray()
                    nodata = band.GetNoDataValue()
                    array[np.where(array == nodata)] = np.nan
                    if not inv:
                        array *= -1
                    ds = None
                    if regional_sep is None:
                        regional_sep = array.copy()
                    else:
                        regional_sep += array
            self.regional_seps.append(regional_sep)
            valid = np.where(~np.isnan(regional_sep))
            valid_idx.append(valid)
            valid_counts.append(len(valid[0]))
            datum_unc = self._get_output_uncertainty(region)
            regional_uncertainty = np.full(regional_sep.shape, np.nan)
            regional_uncertainty[valid] = datum_unc
            self.regional_uncertainties.append(regional_uncertainty)
        # combine the regional seps
        self.raster_vdatum_sep = np.full((self.height, self.width), np.nan)
        self.raster_vdatum_uncertainty = np.full((self.height, self.width), np.nan)
        self.raster_vdatum_region_index = np.full((self.height, self.width), np.nan)
        stack_order = np.argsort(valid_counts)
        for idx in stack_order:
            self.raster_vdatum_sep[valid_idx[idx]] = self.regional_seps[idx][valid_idx[idx]]
            self.raster_vdatum_uncertainty[valid_idx[idx]] = self.regional_uncertainties[idx][valid_idx[idx]]
            self.raster_vdatum_region_index[valid_idx[idx]] = idx
=======
        xx_sampled, yy_sampled, x_range, y_range = sample_array(self.min_x, self.max_x, self.min_y, self.max_y, sampling_distance)
        # get sep value across all regions for all grid cells at sampling distance
        geo_xx, geo_yy, sep, sep_unc, sep_region_index = self.transform_dataset(xx_sampled.ravel(), yy_sampled.ravel(),
                                                                                include_vdatum_uncertainty=True,
                                                                                include_region_index=include_region_index)
        # ignore the geographic return from transform, keep on with the raster coordinates
        valid_count = np.count_nonzero(sep)
        invalid_count = sep.size - valid_count
        self.log_info(f'Found {valid_count} valid cells at {sampling_distance} m spacing, unable to determine sep value for '
                      f'{invalid_count} cells')

        # get grids of equal size to the raster layers we are transforming
        if self.resolution_x != self.resolution_y:
            self.log_error('get_datum_sep: This currently only works when resx and resy are the same', NotImplementedError)
        raster_sep_x, raster_sep_y, _, _ = sample_array(self.min_x, self.max_x, self.min_y, self.max_y, self.resolution_x,
                                                        center=False)
        # bin the raster cell locations to get which sep value applies
        x_bins = np.digitize(raster_sep_x.ravel(), x_range[:-1])
        y_bins = np.digitize(raster_sep_y.ravel(), y_range[:-1])

        sep = sep.reshape(xx_sampled.shape)
        self.raster_vdatum_sep = sep[y_bins, x_bins].reshape(self.height, self.width).astype(np.float32)
        if sep_unc is not None:
            sep_unc = sep_unc.reshape(xx_sampled.shape)
            self.raster_vdatum_uncertainty = sep_unc[y_bins, x_bins].reshape(self.height, self.width).astype(np.float32)
        if sep_region_index is not None:
            sep_region_index = sep_region_index.reshape(xx_sampled.shape)
            self.raster_vdatum_region_index = sep_region_index[y_bins, x_bins].reshape(self.height, self.width)
>>>>>>> 27c35bd9

    def apply_sep(self, allow_points_outside_coverage: bool = False):
        """
        After getting the datum separation model from vdatum, use this method to apply the separation and added
        separation uncertainty.

        If allow_points_outside_coverage is True, this will pass through z values that are outside of vdatum coverage,
        but add additional uncertainty

        Parameters
        ----------
        allow_points_outside_coverage
            if True, allows through points outside of vdatum coverage

        Returns
        -------
        tuple
            tuple of layers, including elevation, uncertainty and possibly contributor
        tuple
            tuple of layer names for each layer in returned layers
        tuple
            tuple of layer nodata value for each layer in returned layers
        """

        if self.raster_vdatum_sep is None:
            self.log_error('Unable to find sep model, make sure you run get_datum_sep first', ValueError)
        elevation_layer_idx = self._get_elevation_layer_index()
        uncertainty_layer_idx = self._get_uncertainty_layer_index()
        contributor_layer_idx = self._get_contributor_layer_index()

        if elevation_layer_idx == -1:
            self.log_error('Unable to find elevation layer', ValueError)
        if uncertainty_layer_idx == -1:
            self.log_info('Unable to find uncertainty layer, uncertainty will be entirely based off of vdatum sep model')

        elevation_layer = self.layers[elevation_layer_idx]
        layernames = [self.layernames[elevation_layer_idx]]
        layernodata = [self.nodatavalue[elevation_layer_idx]]
        uncertainty_layer = None
        contributor_layer = None
        if uncertainty_layer_idx:
            uncertainty_layer = self.layers[uncertainty_layer_idx]
            layernames.append(self.layernames[uncertainty_layer_idx])
            layernodata.append(self.nodatavalue[uncertainty_layer_idx])
        else:
            layernames.append('Uncertainty')
            layernodata.append(np.nan)
        if contributor_layer_idx:
            contributor_layer = self.layers[contributor_layer_idx]
            layernames.append(self.layernames[contributor_layer_idx])
            layernodata.append(self.nodatavalue[contributor_layer_idx])

        missing_idx = np.isnan(self.raster_vdatum_sep)
        missing_count = np.count_nonzero(missing_idx)
        missing_idx = np.where(missing_idx)
        self.log_info(f'Applying vdatum separation model to {self.raster_vdatum_sep.size} total points')

<<<<<<< HEAD
        if self.in_crs.is_height == self.out_crs.is_height:
            flip = 1
        else:
            flip = -1

        if self.in_crs.is_height == True:
            final_elevation_layer = flip * (elevation_layer + self.raster_vdatum_sep)
=======
        if self.is_height:
            final_elevation_layer = -elevation_layer - self.raster_vdatum_sep
>>>>>>> 27c35bd9
        else:
            final_elevation_layer = flip * (elevation_layer - self.raster_vdatum_sep)

        if uncertainty_layer_idx:
            final_uncertainty_layer = uncertainty_layer + self.raster_vdatum_uncertainty
        else:
            final_uncertainty_layer = self.raster_vdatum_uncertainty

        if not allow_points_outside_coverage:
            self.log_info(f'applying nodatavalue to {missing_count} points that are outside of vdatum coverage')
            final_elevation_layer[missing_idx] = self.nodatavalue[elevation_layer_idx]
            final_uncertainty_layer[missing_idx] = self.nodatavalue[uncertainty_layer_idx]
            if contributor_layer:
                contributor_layer[missing_idx] = self.nodatavalue[contributor_layer_idx]
        else:
            self.log_info(f'Allowing {missing_count} points that are outside of vdatum coverage, using CATZOC D vertical uncertainty')
            final_elevation_layer[missing_idx] = elevation_layer[missing_idx]
            z_values = final_elevation_layer[missing_idx]
            u_values = 3 - 0.06 * z_values
            u_values[np.where(z_values > 0)] = 3.0
            final_uncertainty_layer[missing_idx] = u_values

        layers = (final_elevation_layer, final_uncertainty_layer, contributor_layer)
        return layers, layernames, layernodata

<<<<<<< HEAD
    def transform_raster(self, output_datum: Union[str, int, tuple], input_datum: Union[int, str, tuple] = None,
                         allow_points_outside_coverage: bool = False, output_filename: str = None):
=======
    def transform_raster(self, output_datum: str, sampling_distance: float, input_datum: int = None,
                         include_region_index: bool = False, allow_points_outside_coverage: bool = False,
                         force_input_vertical_datum: str = None, new_2d_crs: int = None, output_file: str = None):
>>>>>>> 27c35bd9
        """
        Main method of this class, contains all the other methods and allows you to transform the source raster to a
        different vertical datum using VDatum.

        Parameters
        ----------
        output_datum
            inputs to vypercrs VyperPipelineCRS
        input_datum
            inputs to vypercrs VyperPipelineCRS
        allow_points_outside_coverage
            if True, allows through points outside of vdatum coverage
        output_filename
            if provided, writes the new raster to geotiff

        Returns
        -------
        tuple
            tuple of layers, including elevation, uncertainty and possibly contributor
        tuple
            tuple of layer names for each layer in returned layers
        tuple
            tuple of layer nodata value for each layer in returned layers
        """

        if input_datum:
            self.set_input_datum(input_datum)

        if output_datum:
            self.set_output_datum(output_datum)

        if self.regions is None:
            self.log_error(f'Unable to find regions for raster using ({self.geographic_min_x},{self.geographic_min_y}), '
                           f'({self.geographic_max_x},{self.geographic_max_y})', ValueError)

        start_cnt = perf_counter()
        self.log_info(f'Begin work on {os.path.basename(self.input_file)}')
<<<<<<< HEAD
        self.get_datum_sep()
=======
        self.get_datum_sep(sampling_distance, include_region_index=include_region_index)
>>>>>>> 27c35bd9
        layers, layernames, layernodata = self.apply_sep(allow_points_outside_coverage=allow_points_outside_coverage)
        if output_filename:
            if layernodata[2]:  # contributor
                tiffdata = np.concatenate([layers[0][None, :, :], layers[1][None, :, :], layers[2][None, :, :]])
            else:
                tiffdata = np.concatenate([layers[0][None, :, :], layers[1][None, :, :]])
            tiffdata = np.round(tiffdata, 3)
            self._write_gdal_geotiff(output_filename, tiffdata, layernames, layernodata)
        end_cnt = perf_counter()
        self.log_info(f'Raster transformation complete: Elapsed time {end_cnt - start_cnt} seconds')
        return layers, layernames, layernodata

    def _custom_output_crs(self, destination_epsg: int):
        try:
            out_crs = CRS.from_epsg(int(destination_epsg))
        except CRSError:
            self.log_error(f'Expected integer epsg code that is readable by the pyproj CRS object, got {destination_epsg}',
                           ValueError)
        if out_crs.is_vertical:
            self.log_error(f'Only 2d coordinate system epsg supported when using the new_2d_crs option, got {destination_epsg}',
                           ValueError)
        in_crs = CRS.from_epsg(6319)
        # Transformer.transform input order is based on the CRS, see CRS.geodetic_crs.axis_info
        # - lon, lat - this appears to be valid when using CRS from proj4 string
        # - lat, lon - this appears to be valid when using CRS from epsg
        # use the always_xy option to force the transform to expect lon/lat order
        transformer = Transformer.from_crs(in_crs, out_crs, always_xy=True)
        new_min_x, new_min_y = transformer.transform(self.geographic_min_x, self.geographic_min_y)
        new_max_x, new_max_y = transformer.transform(self.geographic_max_x, self.geographic_max_y)

        # if out_crs.is_projected:
        #     if new_min_x < 0:
        #         new_min_x = int(np.ceil(new_min_x))
        #     else:
        #         new_min_x = int(np.floor(new_min_x))
        #     if new_min_y < 0:
        #         new_min_y = int(np.ceil(new_min_y))
        #     else:
        #         new_min_y = int(np.floor(new_min_y))
        #     if new_max_x < 0:
        #         new_max_x = int(np.floor(new_max_x))
        #     else:
        #         new_max_x = int(np.ceil(new_max_x))
        #     if new_max_y < 0:
        #         new_max_y = int(np.floor(new_max_y))
        #     else:
        #         new_max_y = int(np.ceil(new_max_y))

        x_rez = (new_max_x - new_min_x) / self.width
        y_rez = (new_max_y - new_min_y) / self.height
        self.output_geotransform = (new_min_x, x_rez, 0.0, new_max_y, 0.0, -y_rez)
        self.out_crs.horiz_wkt = out_crs.to_wkt()

    def _write_gdal_geotiff(self, outfile: str, data: tuple, band_names: tuple, nodatavalue: tuple,
                            use_custom_geotransform: bool = False):
        """
        Build a geotiff from the transformed raster data

        Parameters
        ----------
        outfile
            output file that we write the raster data to
        data
            arrays for each layer that we want to write to file
        band_names
            names for each layer that we want to write to file
        nodatavalue
            nodatavalues for each layer that we want to write to file
        use_custom_geotransform
            if True, rely on the custom output geotransform we made from the provided 2d epsg in transform raster
        """

        numlyrs, rows, cols = data.shape
        driver = gdal.GetDriverByName('GTiff')
        out_raster = driver.Create(outfile, cols, rows, numlyrs, gdal.GDT_Float32)
        if use_custom_geotransform:
            out_raster.SetGeoTransform(self.output_geotransform)
        else:
            out_raster.SetGeoTransform(self.geotransform)
        for lyr_num in range(numlyrs):
            outband = out_raster.GetRasterBand(lyr_num + 1)
            outband.SetNoDataValue(nodatavalue[lyr_num])
            outband.SetDescription(band_names[lyr_num])
            outband.WriteArray(data[lyr_num])
            outband = None
        out_raster.SetProjection(self.out_crs.to_wkt())
        out_raster = None<|MERGE_RESOLUTION|>--- conflicted
+++ resolved
@@ -5,7 +5,6 @@
 from osgeo import gdal
 from pyproj import Transformer, CRS
 from pyproj.exceptions import CRSError
-
 
 from vyperdatum.core import VyperCore
 from vyperdatum.vypercrs import get_transformation_pipeline
@@ -172,19 +171,6 @@
         -------
         None.
 
-<<<<<<< HEAD
-=======
-    def get_datum_sep(self, sampling_distance: float, include_region_index: bool = False):
-        """
-        Use the provided raster and pipeline to get the separation over the raster area.
-
-        Parameters
-        ----------
-        sampling_distance
-            interval in meters that you want to sample the raster coordinates to get the sep value
-        include_region_index
-            if True, will return the integer index of the region used for each point
->>>>>>> 27c35bd9
         """
 
         if self.regions is None:
@@ -196,7 +182,6 @@
         if self.in_crs.horizontal.to_wkt() != self.out_crs.horizontal.to_wkt():
             self.log_error('Horizontal datum transformation operations for rasters are not yet supported.', NotImplementedError)
 
-<<<<<<< HEAD
         self.pipelines = []
         self.regional_seps = []
         self.regional_uncertainties = []
@@ -253,36 +238,6 @@
             self.raster_vdatum_sep[valid_idx[idx]] = self.regional_seps[idx][valid_idx[idx]]
             self.raster_vdatum_uncertainty[valid_idx[idx]] = self.regional_uncertainties[idx][valid_idx[idx]]
             self.raster_vdatum_region_index[valid_idx[idx]] = idx
-=======
-        xx_sampled, yy_sampled, x_range, y_range = sample_array(self.min_x, self.max_x, self.min_y, self.max_y, sampling_distance)
-        # get sep value across all regions for all grid cells at sampling distance
-        geo_xx, geo_yy, sep, sep_unc, sep_region_index = self.transform_dataset(xx_sampled.ravel(), yy_sampled.ravel(),
-                                                                                include_vdatum_uncertainty=True,
-                                                                                include_region_index=include_region_index)
-        # ignore the geographic return from transform, keep on with the raster coordinates
-        valid_count = np.count_nonzero(sep)
-        invalid_count = sep.size - valid_count
-        self.log_info(f'Found {valid_count} valid cells at {sampling_distance} m spacing, unable to determine sep value for '
-                      f'{invalid_count} cells')
-
-        # get grids of equal size to the raster layers we are transforming
-        if self.resolution_x != self.resolution_y:
-            self.log_error('get_datum_sep: This currently only works when resx and resy are the same', NotImplementedError)
-        raster_sep_x, raster_sep_y, _, _ = sample_array(self.min_x, self.max_x, self.min_y, self.max_y, self.resolution_x,
-                                                        center=False)
-        # bin the raster cell locations to get which sep value applies
-        x_bins = np.digitize(raster_sep_x.ravel(), x_range[:-1])
-        y_bins = np.digitize(raster_sep_y.ravel(), y_range[:-1])
-
-        sep = sep.reshape(xx_sampled.shape)
-        self.raster_vdatum_sep = sep[y_bins, x_bins].reshape(self.height, self.width).astype(np.float32)
-        if sep_unc is not None:
-            sep_unc = sep_unc.reshape(xx_sampled.shape)
-            self.raster_vdatum_uncertainty = sep_unc[y_bins, x_bins].reshape(self.height, self.width).astype(np.float32)
-        if sep_region_index is not None:
-            sep_region_index = sep_region_index.reshape(xx_sampled.shape)
-            self.raster_vdatum_region_index = sep_region_index[y_bins, x_bins].reshape(self.height, self.width)
->>>>>>> 27c35bd9
 
     def apply_sep(self, allow_points_outside_coverage: bool = False):
         """
@@ -340,7 +295,6 @@
         missing_idx = np.where(missing_idx)
         self.log_info(f'Applying vdatum separation model to {self.raster_vdatum_sep.size} total points')
 
-<<<<<<< HEAD
         if self.in_crs.is_height == self.out_crs.is_height:
             flip = 1
         else:
@@ -348,10 +302,6 @@
 
         if self.in_crs.is_height == True:
             final_elevation_layer = flip * (elevation_layer + self.raster_vdatum_sep)
-=======
-        if self.is_height:
-            final_elevation_layer = -elevation_layer - self.raster_vdatum_sep
->>>>>>> 27c35bd9
         else:
             final_elevation_layer = flip * (elevation_layer - self.raster_vdatum_sep)
 
@@ -377,14 +327,8 @@
         layers = (final_elevation_layer, final_uncertainty_layer, contributor_layer)
         return layers, layernames, layernodata
 
-<<<<<<< HEAD
     def transform_raster(self, output_datum: Union[str, int, tuple], input_datum: Union[int, str, tuple] = None,
                          allow_points_outside_coverage: bool = False, output_filename: str = None):
-=======
-    def transform_raster(self, output_datum: str, sampling_distance: float, input_datum: int = None,
-                         include_region_index: bool = False, allow_points_outside_coverage: bool = False,
-                         force_input_vertical_datum: str = None, new_2d_crs: int = None, output_file: str = None):
->>>>>>> 27c35bd9
         """
         Main method of this class, contains all the other methods and allows you to transform the source raster to a
         different vertical datum using VDatum.
@@ -422,11 +366,7 @@
 
         start_cnt = perf_counter()
         self.log_info(f'Begin work on {os.path.basename(self.input_file)}')
-<<<<<<< HEAD
         self.get_datum_sep()
-=======
-        self.get_datum_sep(sampling_distance, include_region_index=include_region_index)
->>>>>>> 27c35bd9
         layers, layernames, layernodata = self.apply_sep(allow_points_outside_coverage=allow_points_outside_coverage)
         if output_filename:
             if layernodata[2]:  # contributor
