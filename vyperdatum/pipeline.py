
nad83_itrf2008_pipeline = '+proj=pipeline +step +proj=axisswap +order=2,1 ' \
                          '+step +proj=unitconvert +xy_in=deg +xy_out=rad ' \
                          '+step +proj=cart +ellps=GRS80 ' \
                          '+step +inv +proj=helmert +x=0.99343 +y=-1.90331 +z=-0.52655 +rx=0.02591467 +ry=0.00942644999999999 +rz=0.01159935 +s=0.00171504 +dx=0.00079 +dy=-0.0006 +dz=-0.00134 +drx=6.667e-05 +dry=-0.00075744 +drz=-5.133e-05 +ds=-0.00010201 +t_epoch=1997 +convention=coordinate_frame ' \
                          '+step +inv +proj=cart +ellps=GRS80  ' \
                          '+step +proj=unitconvert +xy_in=rad +xy_out=deg  ' \
                          '+step +proj=axisswap +order=2,1'

nad83_itrf2014_pipeline = '+proj=pipeline +step +proj=axisswap +order=2,1 ' \
                          '+step +proj=unitconvert +xy_in=deg +xy_out=rad ' \
                          '+step +proj=cart +ellps=GRS80 ' \
                          '+step +inv +proj=helmert +x=1.0053 +y=-1.9092 +z=-0.5416 +rx=0.0267814 +ry=-0.0004203 +rz=0.0109321 +s=0.00037 +dx=0.0008 +dy=-0.0006 +dz=-0.0014 +drx=6.67e-05 +dry=-0.0007574 +drz=-5.13e-05 +ds=-7e-05 +t_epoch=2010 +convention=coordinate_frame ' \
                          '+step +inv +proj=cart +ellps=GRS80 ' \
                          '+step +proj=unitconvert +xy_in=rad +xy_out=deg ' \
                          '+step +proj=axisswap +order=2,1'

reference_frames = ['nad83', 'itrf08']

datum_definition = {
    'ellipse'  : [],
    'geoid'   : ['+proj=vgridshift grids=GEOID'],
    'navd88'  : ['+proj=vgridshift grids=GEOID'],
    'tss'      : ['+proj=vgridshift grids=GEOID',
                  '+inv +proj=vgridshift grids=REGION\\tss.gtx'],
    'mllw'     : ['+proj=vgridshift grids=GEOID',
                  '+inv +proj=vgridshift grids=REGION\\tss.gtx',
                  '+proj=vgridshift grids=REGION\\mllw.gtx'],
    'noaa chart datum': ['+proj=vgridshift grids=GEOID',
                         '+inv +proj=vgridshift grids=REGION\\tss.gtx',
                         '+proj=vgridshift grids=REGION\\mllw.gtx'],
    'mhw'     : ['+proj=vgridshift grids=GEOID',
                 '+inv +proj=vgridshift grids=REGION\\tss.gtx',
                 '+proj=vgridshift grids=REGION\\mhw.gtx'],
    'noaa chart height': ['+proj=vgridshift grids=GEOID',
                          '+inv +proj=vgridshift grids=REGION\\tss.gtx',
                          '+proj=vgridshift grids=REGION\\mhw.gtx'],
<<<<<<< HEAD
    'usace hudson river datum' : ['+proj=vgridshift grids=GEOID',
                          '+proj=vgridshift grids=REGION\\HudsonRiverDatum.tif'],
=======
    'mtl'     : ['+proj=vgridshift grids=GEOID',
                 '+inv +proj=vgridshift grids=REGION\\tss.gtx',
                 '+proj=vgridshift grids=REGION\\mtl.gtx'],
    'dtl'     : ['+proj=vgridshift grids=GEOID',
                 '+inv +proj=vgridshift grids=REGION\\tss.gtx',
                 '+proj=vgridshift grids=REGION\\dtl.gtx']
>>>>>>> f340e7d9
    }


def get_regional_pipeline(from_datum: str, to_datum: str, region_name: str, geoid_name: str):
    """
    Return a string describing the pipeline to use to convert between the provided datums.

    Parameters
    ----------
    from_datum : str
        A string corresponding to one of the stored datums.
    to_datum : str
        A string corresponding to one of the stored datums.
    region_name: str
        A region name corrisponding to a VDatum subfolder name.
    geoid_name
        name of the geoid used in the pipeline

    Raises
    ------
    ValueError
        If an input string is not found in the datum definition database a
        value error is returned.

    Returns
    -------
    regional_pipeline : str
        A string describing the pipeline to use to convert between the
        provided datums.

    """
    from_datum = from_datum.lower()
    to_datum = to_datum.lower()
    if from_datum == to_datum:
        return None

    _validate_datum_names(from_datum, to_datum)
    input_datum_def = datum_definition[from_datum].copy()
    output_datum_def = datum_definition[to_datum].copy()
    input_datum_def, output_datum_def = compare_datums(input_datum_def, output_datum_def)
    reversed_input_def = inverse_datum_def(input_datum_def)
    transformation_def = ['+proj=pipeline', *reversed_input_def, *output_datum_def]
    pipeline = ' +step '.join(transformation_def)
    regional_pipeline = pipeline.replace('REGION', region_name)
    regional_pipeline = regional_pipeline.replace('GEOID', geoid_name)

    return regional_pipeline


def _validate_datum_names(from_datum: str, to_datum: str):
    """
    Raise an error if the provided datum names are not found in the datum
    definition dictionary.

    Parameters
    ----------
    from_datum
        datum string for the source datum, must be in datum definitions
    to_datum : str
        datum string for the destination datum, must be in datum definitions
    """

    if from_datum not in datum_definition:
        raise ValueError(f'Input datum {from_datum} not found in datum definitions: {list(datum_definition.keys())}.')
    if to_datum not in datum_definition:
        raise ValueError(f'Output datum {to_datum} not found in datum definitions: {list(datum_definition.keys())}')


def compare_datums(in_datum_def: list, out_datum_def: list):
    """
    Compare two lists describing the datums.  Remove common parts of the definition starting from the first entry.
    Stop when they do not agree.

    Parameters
    ----------
    in_datum_def
        The datum definition as described in the datum defition database.
    out_datum_def
        The datum definition as described in the datum defition database.

    Returns
    -------
    list
        A reduced list of the input datum and output datum layers.
    """

    num_to_compare = min(len(in_datum_def), len(out_datum_def))
    remove_these = []
    for n in range(num_to_compare):
        if in_datum_def[n] == out_datum_def[n]:
            remove_these.append(in_datum_def[n])
    for rmve in remove_these:
        in_datum_def.remove(rmve)
        out_datum_def.remove(rmve)
    return [in_datum_def, out_datum_def]


def inverse_datum_def(datum_def: list):
    """
    Reverse the order of the datum definition list and prepend 'inv' to each
    layer.

    Parameters
    ----------
    datum_def
        A list describing the layers of a datum definition.

    Returns
    -------
    list
        The provided list reversed with 'inv' prepended to each layer.

    """
    inverse = []
    for layer in datum_def[::-1]:
        if '+inv' in layer:
            nlayer = layer.replace('+inv ', '')
            inverse.append(nlayer)
        else:
            inverse.append(' '.join(['+inv', layer]))
    return inverse<|MERGE_RESOLUTION|>--- conflicted
+++ resolved
@@ -35,17 +35,14 @@
     'noaa chart height': ['+proj=vgridshift grids=GEOID',
                           '+inv +proj=vgridshift grids=REGION\\tss.gtx',
                           '+proj=vgridshift grids=REGION\\mhw.gtx'],
-<<<<<<< HEAD
     'usace hudson river datum' : ['+proj=vgridshift grids=GEOID',
                           '+proj=vgridshift grids=REGION\\HudsonRiverDatum.tif'],
-=======
     'mtl'     : ['+proj=vgridshift grids=GEOID',
                  '+inv +proj=vgridshift grids=REGION\\tss.gtx',
                  '+proj=vgridshift grids=REGION\\mtl.gtx'],
     'dtl'     : ['+proj=vgridshift grids=GEOID',
                  '+inv +proj=vgridshift grids=REGION\\tss.gtx',
                  '+proj=vgridshift grids=REGION\\dtl.gtx']
->>>>>>> f340e7d9
     }
 
 
