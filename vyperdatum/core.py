import os, sys, glob, configparser
import numpy as np
from pyproj import Transformer, datadir, CRS
from osgeo import gdal, ogr
from typing import Any, Union
import logging
from datetime import datetime

from vyperdatum.vypercrs import VyperPipelineCRS, get_transformation_pipeline, is_alaska

NAD83_EPSG = 6318


class VyperCore:
    """
    The core object for conducting transformations.  Contains all the information built automatically from the vdatum
    distribution, including paths to gtx files and uncertainty per grid.  VyperCore uses this information to provide
    a transformation method to go from source datum to EPSG with a vertical or 3d transformation, depending on
    source datum.

    vc = VyperCore()
    vc.set_region_by_bounds(-75.79179, 35.80674, -75.3853, 36.01585)

    # choose one of these
    # a 3d transformation from state plane to NAD83/MLLW
    vc.set_input_datum(3631)
    # a vertical transformation from NAD83/ELHeight to NAD83/MLLW
    vc.set_input_datum('nad83')

    vc.set_output_datum('mllw')
    x = np.array([898745.505, 898736.854, 898728.203])
    y = np.array([256015.372, 256003.991, 255992.610])
    z = np.array([10.5, 11.0, 11.5])
    newx, newy, newz, newunc = vc.transform_dataset(x, y, z)

    """

    def __init__(self, vdatum_directory: str = None, logfile: str = None, silent: bool = False):
        # if vdatum_directory is provided initialize VdatumData with that path
        self.silent = silent
        self.vdatum = VdatumData(vdatum_directory=vdatum_directory, parent=self)

        self.min_x = None
        self.min_y = None
        self.max_x = None
        self.max_y = None

        self.geographic_min_x = None
        self.geographic_min_y = None
        self.geographic_max_x = None
        self.geographic_max_y = None

        self.in_crs = VyperPipelineCRS()
        self.out_crs = VyperPipelineCRS()

        self.logger = return_logger(logfile)
        self._regions = []
        self.pipelines = []
        
    @property
    def is_alaska(self):
        ak = False
        if len(self._regions) > 0:
            ak = is_alaska(self._regions)
        return ak
    
    @property
    def regions(self):
        return self._regions
    
    @regions.setter
    def regions(self, new_regions: list):
        if type(new_regions) == list:
            self._regions = new_regions
            self._in_crs.update_regions(new_regions)
            self._out_crs.update_regions(new_regions)

    def log_error(self, msg, exception=None):
        self.logger.error(msg)
        if exception:
            raise exception(msg)

    def log_warning(self, msg):
        if not self.silent:
            self.logger.warning(msg)

    def log_info(self, msg):
        if not self.silent:
            self.logger.info(msg)

    def log_debug(self, msg):
        if not self.silent:
            self.logger.debug(msg)

    def close(self):
        # we want this to wait till all handlers are closed, it seems like you have to make multiple passes sometimes
        # maybe a waiting for threads to terminate thing
        while self.logger.handlers:
            for handler in self.logger.handlers:
                handler.close()
                self.logger.removeHandler(handler)
        self.logger = None

    def set_region_by_bounds(self, x_min: float, y_min: float, x_max: float, y_max: float):
        """
        Set the regions that intersect with the provided bounds and store a list of region names that overlap.
        This input corrdinate reference system is expected to be NAD83(2011) geographic.

        Parameters
        ----------
        x_min
            the minimum longitude of the area of interest
        y_min
            the minimum latitude of the area of interest
        x_max
            the maximum longitude of the area of interest
        y_max
            the maximum latitude of the area of interest
        """

        assert x_min < x_max
        assert y_min < y_max

        # build corners from the provided bounds
        ul = (x_min, y_max)
        ur = (x_max, y_max)
        lr = (x_max, y_min)
        ll = (x_min, y_min)

        # build polygon from corners
        ring = ogr.Geometry(ogr.wkbLinearRing)
        ring.AddPoint(ul[0], ul[1])
        ring.AddPoint(ur[0], ur[1])
        ring.AddPoint(lr[0], lr[1])
        ring.AddPoint(ll[0], ll[1])
        ring.AddPoint(ul[0], ul[1])
        data_geometry = ogr.Geometry(ogr.wkbPolygon)
        data_geometry.AddGeometry(ring)

        # see if the regions intersect with the provided geometries
        intersecting_regions = []
        for region in self.vdatum.polygon_files:
            vector = ogr.Open(self.vdatum.polygon_files[region])
            layer_count = vector.GetLayerCount()
            for m in range(layer_count):
                layer = vector.GetLayerByIndex(m)
                feature_count = layer.GetFeatureCount()
                for n in range(feature_count):
                    feature = layer.GetFeature(n)
                    feature_name = feature.GetField(0)
                    if feature_name[:15] == 'valid-transform':
                        valid_vdatum_poly = feature.GetGeometryRef()
                        if data_geometry.Intersect(valid_vdatum_poly):
                            intersecting_regions.append(region)
                    feature = None
                layer = None
            vector = None
        self._regions = intersecting_regions
        self.in_crs.update_regions(intersecting_regions)
        self.out_crs.update_regions(intersecting_regions)
        
    def _set_region_by_extents(self):
        self.set_region_by_bounds(self.geographic_min_x,
                                  self.geographic_min_y,
                                  self.geographic_max_x,
                                  self.geographic_max_y)
        
    def _set_extents(self, extents: tuple):
        """
        set the object horizontal extents using the input tuple.  The geographic extents
        are set as well.

        Parameters
        ----------
        extents : tuple
            The object horizontal extents in the input crs as (min_x, min_y, max_x, max_y).

        Returns
        -------
        None.

        """
        self.min_x, self.min_y, self.max_x, self.max_y = extents
        in_horiz_epsg = self.in_crs.horizontal.to_epsg()
        if in_horiz_epsg != NAD83_EPSG:
            x = [self.min_x, self.max_x]
            y = [self.min_y, self.max_y]
            z = [0, 0]
            x_geo, y_geo, z_geo = self._transform_to_nad83(x, y, z)
            self.geographic_min_x, self.geographic_max_x = x_geo
            self.geographic_min_y, self.geographic_max_y = y_geo
        else:
            self.geographic_min_x = self.min_x
            self.geographic_max_x = self.max_x
            self.geographic_min_y = self.min_y
            self.geographic_max_y = self.max_y

    def _transform_to_nad83(self, x: np.array, y: np.array, z: np.array = None):
        """
        NAD83 is our pivot datum in vyperdatum.  In order to do a vertical transform, we need to first get to NAD83
        if we aren't there already.  We assume that if you are not at NAD83, you are providing an integer EPSG code,
        which triggers this method.

        Here we use the Transformer object to do a 3d (if EPSG is 3d coordinate system) or 2d transformation to
        6319, which is 3d NAD83 (2011).  If the transformation is 3d, you'll get a z value which is the sep between
        source and 6319.  Otherwise z will be unchanged.

        Parameters
        ----------
        x
            longitude/easting of the input data
        y
            latitude/northing of the input data
        z
            height value of the input data

        Returns
        -------
        x
            longitude/easting of the input data, transformed to NAD83(2011)
        y
            latitude/northing of the input data, transformed to NAD83(2011)
        z
            height value of the input data, transformed to NAD83(2011)
        """

        in_crs = self.in_crs.horizontal.to_epsg()
        out_crs = CRS.from_epsg(NAD83_EPSG)
        # Transformer.transform input order is based on the CRS, see CRS.geodetic_crs.axis_info
        # - lon, lat - this appears to be valid when using CRS from proj4 string
        # - lat, lon - this appears to be valid when using CRS from epsg
        # use the always_xy option to force the transform to expect lon/lat order
        transformer = Transformer.from_crs(in_crs, out_crs, always_xy=True)

        if z is None:
            z = np.zeros_like(x)
        x, y, z = transformer.transform(x, y, z)
        return x, y, z

    def set_input_datum(self, input_datum: Union[str, int, tuple], extents: tuple = None):
        """
        Construct the input datum as a vypercrs.VyperPipeline object, using the provided identifier(s).

        Parameters
        ----------
        input_datum
            Either EPSG code, wkt, datum identifier string, or tuple of two of these.  
            See vypercrs.VyperPipelineCRS and pipeline.datum_definition for possible options for string

        extents
            Optional. Used to define the transform pipeline regions.
        """

        self.in_crs.set_crs(input_datum)
        if extents:
            self._set_extents(extents)
            self._set_region_by_extents()
        if self.in_crs.horizontal and not self.out_crs.horizontal:
            self.set_output_datum(self.in_crs.horizontal.to_wkt())

    def set_output_datum(self, output_datum: Union[str, int, tuple]):
        """
        Construct the output datum, using the provided identifier(s).

        Parameters
        ----------
        output_datum
            Either EPSG code, wkt, datum identifier string, or tuple of two of these.  
            See vypercrs.VyperPipelineCRS and pipeline.datum_definition for possible options for string
        """
        self.out_crs.set_crs(output_datum)

    def _run_pipeline(self, x, y, pipeline, z=None):
        """
        Helper method for running the transformer pipeline operation on the provided data.

        Parameters
        ----------
        x
            longitude of the input data
        y
            latitude of the input data
        pipeline
            string containing the pipeline information
        z
            optional, height value of the input data, if not provided will use all zeros

        Returns
        -------
        tuple
            tuple of transformed x, y, z
        """

        if z is None:
            z = np.zeros(len(x))
        assert len(x) == len(y) and len(y) == len(z)

        # get the transform at the sparse points
        transformer = Transformer.from_pipeline(pipeline)
        result = transformer.transform(xx=x, yy=y, zz=z)
        return result

    def _get_output_uncertainty(self, region: str):
        """
        Get the output uncertainty for each point by reading the vdatum_sigma.inf file and combining the uncertainties
        that apply for this region.

        Currently we use the output datum pipeline as the source of uncertainty.  Might
        be better to use the transformation pipeline instead.  The way it currently works, if your output datum is NAD83,
        there would be no pipeline (as nad83 is the pivot datum) and so you would have 0 uncertainty, even if you did transform
        from MLLW to NAD83.

        Parameters
        ----------
        region
            region name as string

        Returns
        -------
        float
            uncertainty associated with each transformed point
        """

        if not self.out_crs.pipeline_string:  # if nad83 is the output datum, no transformation is done
            return 0
        final_uncertainty = 0
        layer_names = ['lmsl', 'mhhw', 'mhw', 'mtl', 'dtl', 'mlw', 'mllw']
        for lyr in layer_names:
            if self.out_crs.pipeline_string.find(lyr) != -1:
                final_uncertainty += self.vdatum.uncertainties[region][lyr]

        if self.out_crs.pipeline_string.find('geoid12b') != -1:
            final_uncertainty += self.vdatum.uncertainties['geoid12b']
        elif self.out_crs.pipeline_string.find('xgeoid18b') != -1:
            final_uncertainty += self.vdatum.uncertainties['xgeoid18b']
        elif self.out_crs.pipeline_string.find('geoid') != -1:
            self.log_error('Unable to find either geoid12b or xgeoid18b in the output datum pipeline, which geoid is used?', ValueError)
        return final_uncertainty

    def transform_dataset(self, x: np.array, y: np.array, z: np.array = None, include_vdatum_uncertainty: bool = True,
                          include_region_index: bool = False):
        """
        Transform all points provided here for each vdatum grid file that overlaps the overall extents of the input data.

        If an EPSG code was provided to set_input_datum, does an optional 2d/3d transformation to NAD83(2011).

        Parameters
        ----------
        x
            longitude of the input data
        y
            latitude of the input data
        z
            optional, height or depth value of the input data, if not provided will use all zeros include_vdatum_uncertainty
        include_vdatum_uncertainty
            if True, will return the combined separation uncertainty for each point
        include_region_index
            if True, will return the integer index of the region used for each point

        Returns
        -------
        tuple
            contains: transformed x value (if EPSG code is provided, else original x value),
                      transformed y value (if EPSG code is provided, else original y value),
                      transformed z value,
                      combined uncertainty for each vdatum layer if include_vdatum_uncertainty, otherwise None,
                      region index for each vdatum layer if include_region_index, otherwise None
        """
        if not self.min_x:
            extents = (min(x), min(y), max(x), max(y))
            self._set_extents(extents)
        if len(self._regions) == 0:
            self._set_region_by_extents()
        if len(self._regions) > 0:
            if not self.in_crs.is_valid:
                self.log_error('Input datum insufficently specified', ValueError)
            if not self.out_crs.is_valid:
                self.log_error('Output datum insufficently specified', ValueError)
            in_horiz_epsg = self.in_crs.horizontal.to_epsg()
            if z is not None and not self.in_crs.is_height:
                z *= -1
            if self.out_crs.is_height:
                flip = 1
            else:
                flip = -1
            if in_horiz_epsg != NAD83_EPSG:
                x, y, z = self._transform_to_nad83(x, y, z)
            ans_x = np.full_like(x, np.nan)
            ans_y = np.full_like(y, np.nan)
            if z is None:
                z = np.zeros(len(x))
            ans_z = np.full_like(z, np.nan)
            if include_vdatum_uncertainty:
                ans_unc = np.full_like(z, np.nan)
            else:
                ans_unc = None
            if include_region_index:
                ans_region = np.full(z.shape, -1, dtype=np.int8)
            else:
                ans_region = None

<<<<<<< HEAD
            self.pipelines = []
            for cnt, region in enumerate(self._regions):
=======
            for cnt, region in enumerate(self.regions):
                self.pipelines = []
>>>>>>> 27c35bd9
                # get the pipeline
                pipeline = get_transformation_pipeline(self.in_crs, self.out_crs, region, self.is_alaska)
                if pipeline:
                    tmp_x, tmp_y, tmp_z = self._run_pipeline(x, y, pipeline, z=z)
                    self.pipelines.append(pipeline)
                else:
                    tmp_x, tmp_y, tmp_z = x, y, z

                # areas outside the coverage of the vert shift are inf
                valid_index = ~np.isinf(tmp_z)
                ans_x[valid_index] = tmp_x[valid_index]
                ans_y[valid_index] = tmp_y[valid_index]
                ans_z[valid_index] = flip * tmp_z[valid_index]
                if include_vdatum_uncertainty:
                    ans_unc[valid_index] = self._get_output_uncertainty(region)
                if include_region_index:
                    ans_region[valid_index] = cnt
            self.log_info(f'transformed {len(ans_z)} points from {self.in_crs.vyperdatum_str} to {self.out_crs.vyperdatum_str}')
            return ans_x, ans_y, np.round(ans_z, 3), ans_unc, ans_region
        else:
            self.log_error('No regions specified, unable to transform points', ValueError)


class VdatumData:
    """
    Gets and maintains VDatum information for use with Vyperdatum.
    
    The VDatum path location is stored in a config file which is in the user's directory.  Use configparser to sync
    self._config and the ini file.

    Optionally, user may provide a vdatum directory here on initialization to set the vdatum path the first time
    """

    def __init__(self, vdatum_directory: str = None, parent=None):
        self.parent = parent

        self.regions = []
        self.grid_files = {}  # dict of file names to file paths for the gtx files
        self.polygon_files = {}  # dict of file names to file paths for the kml files
        self.uncertainties = {}  # dict of file names to uncertainties for each grid
        self.vdatum_path = ''  # path to the parent vdatum folder

        self._config = {'vdatum_path': ''}  # dict of all the settings
        self.config_path_file = ''  # path to the config file that maintains the settings between runs

        self._get_stored_vdatum_config()
        if vdatum_directory:  # overwrite the loaded path if you want to change it on initialization
            self.set_vdatum_directory(vdatum_directory)
        else:
            self.set_vdatum_directory(self.vdatum_path)

    def set_config(self, ky: str, value: Any):
        """
        Setter for the _config attribute.  Use this instead of setting _config directly, will set both the _config
        key/value and the configparser ini file.

        Parameters
        ----------
        ky
            key to set in the dict
        value
            value to set in the dict
        """

        try:
            config = configparser.ConfigParser()
            config.read(self.config_path_file)
            for k, v in self._config.items():
                config['Default'][k] = v

            self._config[ky] = value  # set the class attribute
            config['Default'][ky] = value  # set the ini matching attribute
            with open(self.config_path_file, 'w') as configfile:
                config.write(configfile)
        except:
            # get a number of exceptions here when reading and writing to the config file in multiprocessing
            if self.parent:
                self.parent.log_warning('Unable to set {} in config file {}'.format(ky, self.config_path_file))
        if ky == 'vdatum_path':
            self.vdatum_path = value

    def _get_stored_vdatum_config(self):
        """
        Runs on initialization, will read from the ini file and set the vdatum path, config attribute
        """
        try:
            vyperdatum_folder = os.path.join(os.path.expanduser('~'), 'vyperdatum')
            self.config_path_file = os.path.join(vyperdatum_folder, 'vdatum.config')
            # get the config
            if os.path.exists(self.config_path_file):
                self._config = self._read_from_config_file()
            else:
                default_vdatum_path = os.path.join(os.path.splitdrive(sys.executable)[0], '/VDatum')
                self._config = self._create_new_config_file({'vdatum_path': default_vdatum_path})
            self.vdatum_path = self._config['vdatum_path']
        except:
            # get a number of exceptions here when reading and writing to the config file in multiprocessing
            if self.parent:
                self.parent.log_warning('Unable to read from existing config file {}'.format(self.config_path_file))
            
    def _read_from_config_file(self):
        """
        Read from the generated configparser file path, set the object vdatum settings.
    
        Returns
        -------
        dict
            dictionary of settings
        """
    
        settings = {}
        try:
            config_file = configparser.ConfigParser()
            config_file.read(self.config_path_file)
            sections = config_file.sections()
            for section in sections:
                config_file_section = config_file[section]
                for key in config_file_section:
                    settings[key] = config_file_section[key]
        except:
            # get a number of exceptions here when reading and writing to the config file in multiprocessing
            if self.parent:
                self.parent.log_warning('Unable to read from config file {}'.format(self.config_path_file))
        return settings

    def _create_new_config_file(self, default_settings: dict) -> dict:
        """
        Create a new configparser file, return the settings and the configparser object
    
        Parameters
        ----------
        default_settings
            default settings we want to write to the configparser file
    
        Returns
        -------
        dict
            settings within the file
        """
        try:
            config_folder, config_file = os.path.split(self.config_path_file)
            if not os.path.exists(config_folder):
                os.mkdir(config_folder)
            config = configparser.ConfigParser()
            config['Default'] = default_settings
            with open(self.config_path_file, 'w') as configfile:
                config.write(configfile)
        except:
            # get a number of exceptions here when reading and writing to the config file in multiprocessing
            if self.parent:
                self.parent.log_warning('Unable to create new config file {}'.format(self.config_path_file))
        return default_settings

    def set_vdatum_directory(self, vdatum_path: str):
        """
        Called when self.settings['vdatum_directory'] is updated.  We find all the grids and polygons in the vdatum
        directory and save the dicts to the attributes in this class.
        """
        self.set_config('vdatum_path', vdatum_path)
        if not os.path.exists(self.vdatum_path):
            raise ValueError(f'VDatum is not found at the provided path: {self.vdatum_path}')

        # special case for vdatum directory, we want to give pyproj the new path if it isn't there already
        orig_proj_paths = datadir.get_data_dir()
        if vdatum_path not in orig_proj_paths:
            datadir.append_data_dir(vdatum_path)
    
        # also want to populate grids and polygons with what we find
        self.grid_files = get_gtx_grid_list(vdatum_path)
        self.polygon_files = get_vdatum_region_polygons(vdatum_path)
        self.uncertainties = get_vdatum_uncertainties(vdatum_path)

        self.vdatum_path = self._config['vdatum_path']


def get_gtx_grid_list(vdatum_directory: str):
    """
    Search the vdatum directory to find all gtx files

    Parameters
    ----------
    vdatum_directory
        absolute folder path to the vdatum directory

    Returns
    -------
    dict
        dictionary of {grid name: grid path, ...}
    list
        list of vdatum regions
    """

    search_path = os.path.join(vdatum_directory, '*/*.gtx')
    gtx_list = glob.glob(search_path)
    if len(gtx_list) == 0:
        errmsg = f'No GTX files found in the provided VDatum directory: {vdatum_directory}'
        print(errmsg)
    grids = {}
    for gtx in gtx_list:
        gtx_path, gtx_file = os.path.split(gtx)
        gtx_path, gtx_folder = os.path.split(gtx_path)
        gtx_name = '/'.join([gtx_folder, gtx_file])
        gtx_subpath = os.path.join(gtx_folder, gtx_file)
        grids[gtx_name] = gtx_subpath
<<<<<<< HEAD
        regions.append(gtx_folder)
    regions = list(set(regions))
    return grids, regions
=======
    return grids
>>>>>>> 27c35bd9


def get_vdatum_region_polygons(vdatum_directory: str):
    """"
    Search the vdatum directory to find all kml files

    Parameters
    ----------
    vdatum_directory
        absolute folder path to the vdatum directory

    Returns
    -------
    dict
        dictionary of {kml name: kml path, ...}
    """

    search_path = os.path.join(vdatum_directory, '*/*.kml')
    kml_list = glob.glob(search_path)
    if len(kml_list) == 0:
        errmsg = f'No kml files found in the provided VDatum directory: {vdatum_directory}'
        print(errmsg)
    geom = {}
    for kml in kml_list:
        kml_path, kml_file = os.path.split(kml)
        root_dir, kml_name = os.path.split(kml_path)
        geom[kml_name] = kml
    return geom


def get_vdatum_uncertainties(vdatum_directory: str):
    """"
    Parse the sigma file to build a dictionary of gridname: uncertainty for each layer.

    Parameters
    ----------
    vdatum_directory
        absolute folder path to the vdatum directory

    Returns
    -------
    dict
        dictionary of {kml name: kml path, ...}
    """
    acc_file = os.path.join(vdatum_directory, 'vdatum_sigma.inf')

    # use the polygon search to get a dict of all grids quickly
    grid_dict = get_vdatum_region_polygons(vdatum_directory)
    for k in grid_dict.keys():
        grid_dict[k] = {'lmsl': 0, 'mhhw': 0, 'mhw': 0, 'mtl': 0, 'dtl': 0, 'mlw': 0, 'mllw': 0}
    # add in the geoids we care about
    grid_entries = list(grid_dict.keys())

    with open(acc_file, 'r') as afil:
        for line in afil.readlines():
            data = line.split('=')
            if len(data) == 2:  # a valid line, ex: nynjhbr.lmsl=1.4
                data_entry, val = data
                sub_data = data_entry.split('.')
                if len(sub_data) == 2:
                    prefix, suffix = sub_data  # flpensac.mhw=1.8
                # elif len(sub_data) == 3:
                #     prefix, _, suffix = sub_data  # akyakutat.lmsl.mhhw=6.6
                    if prefix == 'conus':
                        if suffix == 'navd88':
                            grid_dict['geoid12b'] = float(val) * 0.01  # answer in meters
                        elif suffix == 'xgeoid18b':
                            grid_dict['xgeoid18b'] = float(val) * 0.01
                    else:
                        match = np.where(np.array([entry.lower().find(prefix) for entry in grid_entries]) == 0)
                        if match[0].size:
                            if len(match[0]) > 1:
                                raise ValueError(f'Found multiple matches in vdatum_sigma file for entry {data_entry}')
                            elif match:
                                grid_key = grid_entries[match[0][0]]
                                val = val.lstrip().rstrip()
                                if val == 'n/a':
                                    val = 0
                                grid_dict[grid_key][suffix] = float(val) * 0.01
                            else:
                                print(f'No match for vdatum_sigma entry {data_entry}!')
    return grid_dict


class StdErrFilter(logging.Filter):
    """
    filter out messages that are not CRITICAL or ERROR or WARNING
    """
    def filter(self, rec):
        return rec.levelno in (logging.CRITICAL, logging.ERROR, logging.WARNING)


class StdOutFilter(logging.Filter):
    """
    filter out messages that are not DEBUG or INFO
    """
    def filter(self, rec):
        return rec.levelno in (logging.DEBUG, logging.INFO)


def return_logger(logfile: str = None):
    """
    I disable the root logger by clearing out it's handlers because it always gets a default stderr log handler that
    ends up duplicating messages.  Since I want the stderr messages formatted nicely, I want to setup that handler \
    myself.

    Parameters
    ----------
    logfile: str, path to the log file where you want the output driven to

    Returns
    -------
    logger: logging.Logger instance for the provided name/logfile

    """
    fmat = '%(asctime)s - %(name)s - %(levelname)s - %(message)s'
    if logfile:
        logger = logging.getLogger(logfile)
    else:
        nowtime = datetime.now().strftime('%Y%m%d_%H%M%S')
        logger = logging.getLogger(f'vyperdatum_{nowtime}')
    logger.setLevel(logging.INFO)

    consolelogger = logging.StreamHandler(sys.stdout)
    consolelogger.setLevel(logging.INFO)
    #consolelogger.setFormatter(logging.Formatter(fmat))
    consolelogger.addFilter(StdOutFilter())

    errorlogger = logging.StreamHandler(sys.stderr)
    errorlogger.setLevel(logging.WARNING)
    #errorlogger.setFormatter(logging.Formatter(fmat))
    errorlogger.addFilter(StdErrFilter())

    logger.addHandler(consolelogger)
    logger.addHandler(errorlogger)

    if logfile is not None:
        filelogger = logging.FileHandler(logfile)
        filelogger.setLevel(logging.INFO)
        filelogger.setFormatter(logging.Formatter(fmat))
        logger.addHandler(filelogger)

    # eliminate the root logger handlers, it will have a default stderr pointing handler that ends up duplicating all the logs to console
    logging.getLogger().handlers = []

    return logger<|MERGE_RESOLUTION|>--- conflicted
+++ resolved
@@ -399,13 +399,8 @@
             else:
                 ans_region = None
 
-<<<<<<< HEAD
             self.pipelines = []
             for cnt, region in enumerate(self._regions):
-=======
-            for cnt, region in enumerate(self.regions):
-                self.pipelines = []
->>>>>>> 27c35bd9
                 # get the pipeline
                 pipeline = get_transformation_pipeline(self.in_crs, self.out_crs, region, self.is_alaska)
                 if pipeline:
@@ -610,13 +605,9 @@
         gtx_name = '/'.join([gtx_folder, gtx_file])
         gtx_subpath = os.path.join(gtx_folder, gtx_file)
         grids[gtx_name] = gtx_subpath
-<<<<<<< HEAD
         regions.append(gtx_folder)
     regions = list(set(regions))
     return grids, regions
-=======
-    return grids
->>>>>>> 27c35bd9
 
 
 def get_vdatum_region_polygons(vdatum_directory: str):
